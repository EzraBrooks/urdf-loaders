import { Euler, Object3D, Vector3 } from 'three';

const _tempAxis = new Vector3();
const _tempEuler = new Euler();

class URDFBase extends Object3D {

    constructor(...args) {

        super(...args);
        this.urdfNode = null;
        this.urdfName = '';

    }

    copy(source, recursive) {

        super.copy(source, recursive);

        this.urdfNode = source.urdfNode;
        this.urdfName = source.urdfName;

        return this;

    }

}

class URDFCollider extends URDFBase {

    constructor(...args) {

        super(...args);
        this.isURDFCollider = true;
        this.type = 'URDFCollider';

    }

}

class URDFVisual extends URDFBase {

    constructor(...args) {

        super(...args);
        this.isURDFVisual = true;
        this.type = 'URDFVisual';

    }

}

class URDFLink extends URDFBase {

    constructor(...args) {

        super(...args);
        this.isURDFLink = true;
        this.type = 'URDFLink';

    }

}

class URDFJoint extends URDFBase {

    get jointType() {

        return this._jointType;

    }

    set jointType(v) {

        if (this.jointType === v) return;
        this._jointType = v;
        this.matrixWorldNeedsUpdate = true;
        switch (v) {

            case 'fixed':
                this.jointValue = [];
                break;

            case 'continuous':
            case 'revolute':
            case 'prismatic':
                this.jointValue = new Array(1).fill(0);
                break;

            case 'planar':
                this.jointValue = new Array(2).fill(0);
                break;

            case 'floating':
                this.jointValue = new Array(6).fill(0);
                break;

        }

    }

    get angle() {

        return this.jointValue[0];

    }

    constructor(...args) {

        super(...args);

        this.isURDFJoint = true;
        this.type = 'URDFJoint';

        this.jointValue = null;
        this.jointType = 'fixed';
        this.axis = new Vector3(1, 0, 0);
        this.limit = { lower: 0, upper: 0 };
        this.ignoreLimits = false;

        this.origPosition = null;
        this.origQuaternion = null;

        this.mimicJoints = [];

    }

    /* Overrides */
    copy(source, recursive) {

        super.copy(source, recursive);

        this.jointType = source.jointType;
        this.axis = source.axis.clone();
        this.limit.lower = source.limit.lower;
        this.limit.upper = source.limit.upper;
        this.ignoreLimits = false;

        this.jointValue = [...source.jointValue];

        this.origPosition = source.origPosition ? source.origPosition.clone() : null;
        this.origQuaternion = source.origQuaternion ? source.origQuaternion.clone() : null;

        this.mimicJoints = [...source.mimicJoints];

        return this;

    }

    /* Public Functions */
    /**
<<<<<<< HEAD
     * Set the value or values of this joint
     * @param {...number} values One value per degree of freedom of the joint
     * @returns {boolean} Whether the value was updated
=======
     * @param {...number|null} values The joint value components to set, optionally null for no-op
     * @returns {boolean} Whether the invocation of this function resulted in an actual change to the joint value
>>>>>>> f0a4dfd9
     */
    setJointValue(...values) {

        // Parse all incoming values into numbers except null, which we treat as a no-op for that value component.
        values = values.map(v => v === null ? null : parseFloat(v));

        if (!this.origPosition || !this.origQuaternion) {

            this.origPosition = this.position.clone();
            this.origQuaternion = this.quaternion.clone();

        }

        let didUpdate = false;

        this.mimicJoints.forEach(joint => {

            didUpdate = joint.updateFromMimickedJoint(...values) || didUpdate;

        });

        switch (this.jointType) {

            case 'fixed': {

                return didUpdate;

            }
            case 'continuous':
            case 'revolute': {

                let angle = values[0];
                if (angle == null) return didUpdate;
                if (angle === this.jointValue[0]) return didUpdate;

                if (!this.ignoreLimits && this.jointType === 'revolute') {

                    angle = Math.min(this.limit.upper, angle);
                    angle = Math.max(this.limit.lower, angle);

                }

                this.quaternion
                    .setFromAxisAngle(this.axis, angle)
                    .premultiply(this.origQuaternion);

                if (this.jointValue[0] !== angle) {

                    this.jointValue[0] = angle;
                    this.matrixWorldNeedsUpdate = true;
                    return true;

                } else {

                    return didUpdate;

                }

            }

            case 'prismatic': {

                let pos = values[0];
                if (pos == null) return didUpdate;
                if (pos === this.jointValue[0]) return didUpdate;

                if (!this.ignoreLimits) {

                    pos = Math.min(this.limit.upper, pos);
                    pos = Math.max(this.limit.lower, pos);

                }

                this.position.copy(this.origPosition);
                _tempAxis.copy(this.axis).applyEuler(this.rotation);
                this.position.addScaledVector(_tempAxis, pos);

                if (this.jointValue[0] !== pos) {

                    this.jointValue[0] = pos;
                    this.matrixWorldNeedsUpdate = true;
                    return true;

                } else {

                    return didUpdate;

                }

            }

            case 'floating':
                // no-op if all values are identical to existing value or are null
                if (this.jointValue.every((value, index) => values[index] === value || values[index] === null)) return didUpdate;
                // anonymous block scope to prevent variable name clobbering with other cases in the switch
                {
                    // Floating joints have six degrees of freedom: X, Y, Z, R, P, Y.
                    const [posX, posY, posZ, roll, pitch, yaw] = values;
                    this.position.copy(this.origPosition);
                    // Respect origin RPY when setting position
                    if (posX !== this.jointValue[0] && posX !== null) {
                        _tempAxis.set(1, 0, 0).applyEuler(this.rotation);
                        this.position.addScaledVector(_tempAxis, posX);
                        didUpdate = true;
                    }
                    if (posY !== this.jointValue[1] && posY !== null) {
                        _tempAxis.set(0, 1, 0).applyEuler(this.rotation);
                        this.position.addScaledVector(_tempAxis, posY);
                        didUpdate = true;
                    }
                    if (posZ !== this.jointValue[2] && posZ !== null) {
                        _tempAxis.set(0, 0, 1).applyEuler(this.rotation);
                        this.position.addScaledVector(_tempAxis, posZ);
                        didUpdate = true;
                    }

                    // Doing the math to set each individual Euler value seemed more awkward than just handling all this in the same case using ternaries.
                    if (roll !== this.jointValue[3] || pitch !== this.jointValue[4] || yaw !== this.jointValue[5]) {
                        this.jointValue[3] = roll !== null ? roll : this.jointValue[3];
                        this.jointValue[4] = pitch !== null ? pitch : this.jointValue[4];
                        this.jointValue[5] = yaw !== null ? yaw : this.jointValue[5];
                        this.quaternion.setFromEuler(
                            _tempEuler.set(
                                this.jointValue[3],
                                this.jointValue[4],
                                this.jointValue[5],
                                'XYZ',
                            ),
                        ).premultiply(this.origQuaternion);
                        didUpdate = true;
                    }
                }

                this.matrixWorldNeedsUpdate = didUpdate;
                return didUpdate;

            case 'planar':
                // no-op if all values are identical to existing value or are null
                if (this.jointValue.every((value, index) => values[index] === value || values[index] === null)) return didUpdate;

                // Planar joints have two degrees of freedom: X distance, Y distance
                const [posX, posY] = values;

                // Respect existing RPY when modifying the position of the X,Y axes
                this.position.copy(this.origPosition);
                if (posX !== null) {
                    _tempAxis.set(1, 0, 0).applyEuler(this.rotation);
                    this.position.addScaledVector(_tempAxis, posX);
                    this.jointValue[0] = posX;
                    didUpdate = true;
                }
                if (posY !== null) {
                    _tempAxis.set(1, 0, 0).applyEuler(this.rotation);
                    this.position.addScaledVector(_tempAxis, posY);
                    this.jointValue[1] = posY;
                    didUpdate = true;
                }

                this.matrixWorldNeedsUpdate = didUpdate;
                return didUpdate;

        }

        return didUpdate;

    }

}

class URDFMimicJoint extends URDFJoint {

    constructor(...args) {

        super(...args);
        this.type = 'URDFMimicJoint';
        this.mimicJoint = null;
        this.offset = 0;
        this.multiplier = 1;

    }

    updateFromMimickedJoint(...values) {

        const modifiedValues = values.map(x => x * this.multiplier + this.offset);
        return super.setJointValue(...modifiedValues);

    }

    /* Overrides */
    copy(source, recursive) {

        super.copy(source, recursive);

        this.mimicJoint = source.mimicJoint;
        this.offset = source.offset;
        this.multiplier = source.multiplier;

        return this;

    }

}

class URDFRobot extends URDFLink {

    constructor(...args) {

        super(...args);
        this.isURDFRobot = true;
        this.urdfNode = null;

        this.urdfRobotNode = null;
        this.robotName = null;

        this.links = null;
        this.joints = null;
        this.colliders = null;
        this.visual = null;
        this.frames = null;

    }

    copy(source, recursive) {

        super.copy(source, recursive);

        this.urdfRobotNode = source.urdfRobotNode;
        this.robotName = source.robotName;

        this.links = {};
        this.joints = {};
        this.colliders = {};
        this.visual = {};

        this.traverse(c => {

            if (c.isURDFJoint && c.urdfName in source.joints) {

                this.joints[c.urdfName] = c;

            }

            if (c.isURDFLink && c.urdfName in source.links) {

                this.links[c.urdfName] = c;

            }

            if (c.isURDFCollider && c.urdfName in source.colliders) {

                this.colliders[c.urdfName] = c;

            }

            if (c.isURDFVisual && c.urdfName in source.visual) {

                this.visual[c.urdfName] = c;

            }

        });

        // Repair mimic joint references once we've re-accumulated all our joint data
        for (const joint in this.joints) {
            this.joints[joint].mimicJoints = this.joints[joint].mimicJoints.map((mimicJoint) => this.joints[mimicJoint.name]);
        }

        this.frames = {
            ...this.colliders,
            ...this.visual,
            ...this.links,
            ...this.joints,
        };

        return this;

    }

    getFrame(name) {

        return this.frames[name];

    }

    setJointValue(jointName, ...angle) {

        const joint = this.joints[jointName];
        if (joint) {

            return joint.setJointValue(...angle);

        }

        return false;
    }

    setJointValues(values) {

        let didChange = false;
        for (const name in values) {

            const value = values[name];
            if (Array.isArray(value)) {

                didChange = this.setJointValue(name, ...value) || didChange;

            } else {

                didChange = this.setJointValue(name, value) || didChange;

            }

        }

        return didChange;

    }

}

export { URDFRobot, URDFLink, URDFJoint, URDFMimicJoint, URDFVisual, URDFCollider };<|MERGE_RESOLUTION|>--- conflicted
+++ resolved
@@ -149,14 +149,9 @@
 
     /* Public Functions */
     /**
-<<<<<<< HEAD
      * Set the value or values of this joint
-     * @param {...number} values One value per degree of freedom of the joint
-     * @returns {boolean} Whether the value was updated
-=======
      * @param {...number|null} values The joint value components to set, optionally null for no-op
      * @returns {boolean} Whether the invocation of this function resulted in an actual change to the joint value
->>>>>>> f0a4dfd9
      */
     setJointValue(...values) {
 
