--- conflicted
+++ resolved
@@ -1,70 +1,5 @@
 import { Object3D, Quaternion } from 'three';
 
-<<<<<<< HEAD
-=======
-class URDFRobot extends Object3D {
-
-    constructor(...args) {
-
-        super(...args);
-        this.isURDFRobot = true;
-        this.type = 'URDFRobot';
-        this.urdfNode = null;
-
-        this.links = null;
-        this.joints = null;
-
-    }
-
-    copy(source, recursive) {
-
-        super.copy(source, recursive);
-
-        this.links = {};
-        this.joints = {};
-
-        this.traverse(c => {
-
-            if (c.isURDFJoint && c.name in source.joints) {
-
-                this.joints[c.name] = c;
-
-            }
-
-            if (c.isURDFLink && c.name in source.links) {
-
-                this.links[c.name] = c;
-
-            }
-
-        });
-
-        return this;
-
-    }
-
-    setAngle(jointName, ...angle) {
-
-        const joint = this.joints[jointName];
-        if (joint) {
-
-            return joint.setAngle(...angle);
-
-        }
-
-        return null;
-    }
-
-    setAngles(angles) {
-
-        // TODO: How to handle other, multi-dimensional joint types?
-        for (const name in angles) this.setAngle(name, angles[name]);
-
-    }
-
-}
-
->>>>>>> 92d128d3
 class URDFLink extends Object3D {
 
     constructor(...args) {
@@ -288,23 +223,21 @@
 
     }
 
-    // Set the joint with jointname to
-    // angle in degrees
-    setAngle(jointname, angle) {
-
-        const joint = this.joints[jointname];
-        if (joint && joint.angle !== angle) {
-
-            joint.setAngle(angle);
-            return true;
-
-        }
-
-        return false;
+    setAngle(jointName, ...angle) {
+
+        const joint = this.joints[jointName];
+        if (joint) {
+
+            return joint.setAngle(...angle);
+
+        }
+
+        return null;
     }
 
     setAngles(angles) {
 
+        // TODO: How to handle other, multi-dimensional joint types?
         for (const name in angles) this.setAngle(name, angles[name]);
 
     }
