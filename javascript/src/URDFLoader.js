import * as THREE from 'three';
import { STLLoader } from 'three/examples/js/loaders/STLLoader';
import { ColladaLoader } from 'three/examples/js/loaders/ColladaLoader';
import { URDFRobot, URDFJoint, URDFLink } from './URDFClasses.js';

/*
Reference coordinate frames for THREE.js and ROS.
Both coordinate systems are right handed so the URDF is instantiated without
frame transforms. The resulting model can be rotated to rectify the proper up,
right, and forward directions

THREE.js
   Y
   |
   |
   .-----X
 ／
Z

ROS URDf
       Z
       |   X
       | ／
 Y-----.

*/

const tempQuaternion = new THREE.Quaternion();
const tempEuler = new THREE.Euler();

// take a vector "x y z" and process it into
// an array [x, y, z]
function processTuple(val) {

    if (!val) return [0, 0, 0];
    return val.trim().split(/\s+/g).map(num => parseFloat(num));

}

// applies a rotation a threejs object in URDF order
function applyRotation(obj, rpy, additive = false) {

    // if additive is true the rotation is applied in
    // addition to the existing rotation
    if (!additive) obj.rotation.set(0, 0, 0);

    tempEuler.set(rpy[0], rpy[1], rpy[2], 'ZYX');
    tempQuaternion.setFromEuler(tempEuler);
    tempQuaternion.multiply(obj.quaternion);
    obj.quaternion.copy(tempQuaternion);

}

/* URDFLoader Class */
// Loads and reads a URDF file into a THREEjs Object3D format
export default
class URDFLoader {

    constructor(manager) {

        this.manager = manager || THREE.DefaultLoadingManager;

    }

    /* Public API */
    // urdf:    The path to the URDF within the package OR absolute
    // packages:     The equivelant of a (list of) ROS package(s):// directory
    // onComplete:      Callback that is passed the model once loaded
    load(urdf, packages, onComplete, options) {

        // Check if a full URI is specified before
        // prepending the package info
        const manager = this.manager;
        const workingPath = THREE.LoaderUtils.extractUrlBase(urdf);
        const urdfPath = this.manager.resolveURL(urdf);

        options = Object.assign({ workingPath }, options);

        manager.itemStart(urdfPath);
        fetch(urdfPath, options.fetchOptions)
            .then(res => res.text())
            .then(data => {

                const model = this.parse(data, packages, options);
                onComplete(model);
                manager.itemEnd(urdfPath);

            })
            .catch(e => {

                console.error('URDFLoader: Error parsing file.', e);
                manager.itemError(urdfPath);

            });

    }

    parse(content, packages = null, options = {}) {

        const loadMeshCb = options.loadMeshCb || this.defaultMeshLoader.bind(this);
        const workingPath = options.workingPath || '';
        const manager = this.manager;
        const linkMap = {};
        const jointMap = {};
        const materialMap = {};

        // Resolves the path of mesh files
        function resolvePath(path) {

            if (!/^package:\/\//.test(path)) {

                return workingPath ? workingPath + path : path;

            }

            // Remove "package://" keyword and split meshPath at the first slash
            const [targetPkg, relPath] = path.replace(/^package:\/\//, '').split(/\/(.+)/);

            if (typeof packages === 'string') {

                // "pkg" is one single package
                if (packages.endsWith(targetPkg)) {

                    // "pkg" is the target package
                    return packages + '/' + relPath;

                } else {

                    // Assume "pkg" is the target package's parent directory
                    return packages + '/' + targetPkg + '/' + relPath;

                }

            } else if (typeof packages === 'object') {

                // "pkg" is a map of packages
                if (targetPkg in packages) {

                    return packages[targetPkg] + '/' + relPath;

                } else {

                    console.error(`URDFLoader : ${ targetPkg } not found in provided package list!`);
                    return null;

                }
            }
        }

        // Process the URDF text format
        function processUrdf(data) {

            const parser = new DOMParser();
            const urdf = parser.parseFromString(data, 'text/xml');
            const children = [ ...urdf.children ];

            const robotNode = children.filter(c => c.nodeName === 'robot').pop();
            return processRobot(robotNode);

        }

        // Process the <robot> node
        function processRobot(robot) {

            const robotNodes = [ ...robot.children ];
            const links = robotNodes.filter(c => c.nodeName.toLowerCase() === 'link');
            const joints = robotNodes.filter(c => c.nodeName.toLowerCase() === 'joint');
            const materials = robotNodes.filter(c => c.nodeName.toLowerCase() === 'material');
            const obj = new URDFRobot();
            obj.name = robot.getAttribute('name');

            // Create the <material> map
            materials.forEach(m => {

                const name = m.getAttribute('name');
                materialMap[name] = processMaterial(m);

            });

            // Create the <link> map
            links.forEach(l => {

                const name = l.getAttribute('name');
                linkMap[name] = processLink(l);

            });

            // Create the <joint> map
            joints.forEach(j => {

                const name = j.getAttribute('name');
                jointMap[name] = processJoint(j);

            });

            for (const key in linkMap) {

                if (linkMap[key].parent == null) {

                    obj.add(linkMap[key]);

                }

            }

            obj.joints = jointMap;
            obj.links = linkMap;

            return obj;

        }

        // Process joint nodes and parent them
        function processJoint(joint) {

            const children = [ ...joint.children ];
            const jointType = joint.getAttribute('type');
            const obj = new URDFJoint();
            obj.urdfNode = joint;
            obj.name = joint.getAttribute('name');
            obj.jointType = jointType;

            let parent = null;
            let child = null;
            let xyz = [0, 0, 0];
            let rpy = [0, 0, 0];

            // Extract the attributes
            children.forEach(n => {

                const type = n.nodeName.toLowerCase();
                if (type === 'origin') {

                    xyz = processTuple(n.getAttribute('xyz'));
                    rpy = processTuple(n.getAttribute('rpy'));

                } else if (type === 'child') {

                    child = linkMap[n.getAttribute('link')];

                } else if (type === 'parent') {

                    parent = linkMap[n.getAttribute('link')];

                } else if (type === 'limit') {

                    obj.limit.lower = parseFloat(n.getAttribute('lower') || obj.limit.lower);
                    obj.limit.upper = parseFloat(n.getAttribute('upper') || obj.limit.upper);

                }

            });

            // Join the links
            parent.add(obj);
            obj.add(child);
            applyRotation(obj, rpy);
            obj.position.set(xyz[0], xyz[1], xyz[2]);

            // Set up the rotate function
            const axisNode = children.filter(n => n.nodeName.toLowerCase() === 'axis')[0];

            if (axisNode) {

                const axisXYZ = axisNode.getAttribute('xyz').split(/\s+/g).map(num => parseFloat(num));
                obj.axis = new THREE.Vector3(axisXYZ[0], axisXYZ[1], axisXYZ[2]);
                obj.axis.normalize();

            }

            return obj;

        }

        // Process the <link> nodes
        function processLink(link) {

            const children = [ ...link.children ];
            const visualNodes = children.filter(n => n.nodeName.toLowerCase() === 'visual');
            const obj = new URDFLink();
            obj.name = link.getAttribute('name');
            obj.urdfNode = link;

            visualNodes.forEach(vn => processVisualNode(vn, obj, materialMap));

            return obj;

        }

        function processMaterial(node) {

<<<<<<< HEAD
                const loader = new THREE.TextureLoader(manager);
                const filename = node.getAttribute('filename');
                const filePath = resolvePath(filename);
                copyMaterialAttributes(
                    material,
                    {
                        map: loader.load(filePath),
                    });
=======
            const matNodes = [ ...node.children ];
            const material = new THREE.MeshPhongMaterial();
>>>>>>> 3b8ecddb

            material.name = node.getAttribute('name') || '';
            matNodes.forEach(n => {

                const type = n.nodeName.toLowerCase();
                if (type === 'color') {

                    const rgba =
                        n
                            .getAttribute('rgba')
                            .split(/\s/g)
                            .map(v => parseFloat(v));

                    material.color.setRGB(rgba[0], rgba[1], rgba[2]);
                    material.opacity = rgba[3];
                    material.transparent = rgba[3] < 1;

                } else if (type === 'texture') {

                    const loader = new THREE.TextureLoader(this.manager);
                    const filename = n.getAttribute('filename');
                    const filePath = resolvePath(filename);
                    material.map = loader.load(filePath);

                }
            });

            return material;

        }

        // Process the visual nodes into meshes
        function processVisualNode(vn, linkObj, materialMap) {

            let xyz = [0, 0, 0];
            let rpy = [0, 0, 0];
            let scale = [1, 1, 1];

            const children = [ ...vn.children ];
            let material = null;
            let primitiveModel = null;

            // get the material first
            const materialNode = children.filter(n => n.nodeName.toLowerCase() === 'material')[0];
            if (materialNode) {

                const name = materialNode.getAttribute('name');
                if (name) {

                    material = materialMap[name];

                } else {

                    material = processMaterial(materialNode);

                }

            } else {

                material = new THREE.MeshPhongMaterial();

            }

            children.forEach(n => {

                const type = n.nodeName.toLowerCase();
                if (type === 'geometry') {

                    const geoType = n.children[0].nodeName.toLowerCase();
                    if (geoType === 'mesh') {

                        const filename = n.children[0].getAttribute('filename');
                        const filePath = resolvePath(filename);

                        // file path is null if a package directory is not provided.
                        if (filePath !== null) {

                            const scaleAttr = n.children[0].getAttribute('scale');
                            if (scaleAttr) scale = processTuple(scaleAttr);

                            loadMeshCb(filePath, manager, (obj, err) => {

                                if (err) {

                                    console.error('URDFLoader: Error loading mesh.', err);

                                } else if (obj) {

                                    if (obj instanceof THREE.Mesh) {

                                        obj.material = material;

                                    }

                                    linkObj.add(obj);

                                    obj.position.set(xyz[0], xyz[1], xyz[2]);
                                    obj.rotation.set(0, 0, 0);

                                    // multiply the existing scale by the scale components because
                                    // the loaded model could have important scale values already applied
                                    // to the root. Collada files, for example, can load in with a scale
                                    // to convert the model units to meters.
                                    obj.scale.x *= scale[0];
                                    obj.scale.y *= scale[1];
                                    obj.scale.z *= scale[2];

                                    applyRotation(obj, rpy);

                                }

                            });

                        }

                    } else if (geoType === 'box') {

                        primitiveModel = new THREE.Mesh();
                        primitiveModel.geometry = new THREE.BoxBufferGeometry(1, 1, 1);
                        primitiveModel.material = material;

                        const size = processTuple(n.children[0].getAttribute('size'));

                        linkObj.add(primitiveModel);
                        primitiveModel.scale.set(size[0], size[1], size[2]);

                    } else if (geoType === 'sphere') {

                        primitiveModel = new THREE.Mesh();
                        primitiveModel.geometry = new THREE.SphereBufferGeometry(1, 30, 30);
                        primitiveModel.material = material;

                        const radius = parseFloat(n.children[0].getAttribute('radius')) || 0;
                        primitiveModel.scale.set(radius, radius, radius);

                        linkObj.add(primitiveModel);

                    } else if (geoType === 'cylinder') {

                        primitiveModel = new THREE.Mesh();
                        primitiveModel.geometry = new THREE.CylinderBufferGeometry(1, 1, 1, 30);
                        primitiveModel.material = material;

                        const radius = parseFloat(n.children[0].getAttribute('radius')) || 0;
                        const length = parseFloat(n.children[0].getAttribute('length')) || 0;
                        primitiveModel.scale.set(radius, length, radius);
                        primitiveModel.rotation.set(Math.PI / 2, 0, 0);

                        linkObj.add(primitiveModel);

                    }

                } else if (type === 'origin') {

                    xyz = processTuple(n.getAttribute('xyz'));
                    rpy = processTuple(n.getAttribute('rpy'));

                }

            });

            // apply the position and rotation to the primitive geometry after
            // the fact because it's guaranteed to have been scraped from the child
            // nodes by this point
            if (primitiveModel) {

                applyRotation(primitiveModel, rpy, true);
                primitiveModel.position.set(xyz[0], xyz[1], xyz[2]);

            }

        }

        return processUrdf(content);

    }

    // Default mesh loading function
    defaultMeshLoader(path, manager, done) {

        if (/\.stl$/i.test(path)) {

            const loader = new STLLoader(manager);
            loader.load(path, geom => {
                const mesh = new THREE.Mesh(geom, new THREE.MeshPhongMaterial());
                done(mesh);
            });

        } else if (/\.dae$/i.test(path)) {

            const loader = new ColladaLoader(manager);
            loader.load(path, dae => done(dae.scene));

        } else {

            console.warn(`URDFLoader: Could not load model at ${ path }.\nNo loader available`);

        }

    }

};<|MERGE_RESOLUTION|>--- conflicted
+++ resolved
@@ -289,19 +289,8 @@
 
         function processMaterial(node) {
 
-<<<<<<< HEAD
-                const loader = new THREE.TextureLoader(manager);
-                const filename = node.getAttribute('filename');
-                const filePath = resolvePath(filename);
-                copyMaterialAttributes(
-                    material,
-                    {
-                        map: loader.load(filePath),
-                    });
-=======
             const matNodes = [ ...node.children ];
             const material = new THREE.MeshPhongMaterial();
->>>>>>> 3b8ecddb
 
             material.name = node.getAttribute('name') || '';
             matNodes.forEach(n => {
@@ -321,7 +310,7 @@
 
                 } else if (type === 'texture') {
 
-                    const loader = new THREE.TextureLoader(this.manager);
+                    const loader = new THREE.TextureLoader(manager);
                     const filename = n.getAttribute('filename');
                     const filePath = resolvePath(filename);
                     material.map = loader.load(filePath);
